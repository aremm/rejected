--- conflicted
+++ resolved
@@ -1,5 +1,5 @@
 """
-Class 
+Class
 
 """
 __author__ = 'Gavin M. Roy'
@@ -17,11 +17,9 @@
 from . import utils
 from . import __version__
 
-<<<<<<< HEAD
 _AMQP_APP_ID = 'rejected/%s' % __version__
 _QOS_PREFETCH_COUNT = 1
-=======
->>>>>>> a9eaf722
+
 
 class Consumer(object):
     """
@@ -602,15 +600,7 @@
     def state(self):
         """Return the current state value
 
-<<<<<<< HEAD
-        # Tell the broker we're ready to receive messages
-        self._channel.basic_consume(consumer_callback=self.process,
-                                    queue=self._queue_name,
-                                    no_ack=not self._do_ack,
-                                    consumer_tag=self.name)
-=======
         :returns: int
->>>>>>> a9eaf722
 
         """
         return self._state
